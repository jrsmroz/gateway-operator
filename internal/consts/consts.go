--- conflicted
+++ resolved
@@ -69,7 +69,6 @@
 )
 
 // -----------------------------------------------------------------------------
-<<<<<<< HEAD
 // Consts - DataPlane exposed ports
 // -----------------------------------------------------------------------------
 
@@ -78,7 +77,9 @@
 	DataPlaneProxyPort    = 8000
 	DataPlaneProxySSLPort = 8443
 	DataPlaneMetricsPort  = 8100
-=======
+)
+
+// -----------------------------------------------------------------------------
 // Consts - Environment Variable Names
 // -----------------------------------------------------------------------------
 
@@ -87,5 +88,4 @@
 	// backend used for dataplane(KOng gateway). Currently only DBLess mode
 	// (empty, or "off") is supported.
 	EnvVarKongDatabase = "KONG_DATABASE"
->>>>>>> d819edb9
 )